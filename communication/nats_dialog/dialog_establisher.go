package nats_dialog

import (
	"fmt"
	"github.com/mgutz/logxi/v1"
	"github.com/mysterium/node/communication"
	"github.com/mysterium/node/communication/nats"
	"github.com/mysterium/node/communication/nats_discovery"
	dto_discovery "github.com/mysterium/node/service_discovery/dto"
    "github.com/mysterium/node/identity"
)

func NewDialogEstablisher(identity identity.Identity) *dialogEstablisher {
	return &dialogEstablisher{
		myIdentity:            identity,
		contactAddressFactory: nats_discovery.NewAddressForContact,
	}
}

const establisherLogPrefix = "[NATS.DialogEstablisher] "

type dialogEstablisher struct {
<<<<<<< HEAD
	myIdentity            dto_discovery.Identity
	contactAddressFactory func(contact dto_discovery.Contact) (*nats_discovery.NatsAddress, error)
=======
	myIdentity identity.Identity
>>>>>>> 99c53196
}

func (establisher *dialogEstablisher) CreateDialog(contact dto_discovery.Contact) (communication.Dialog, error) {
	log.Info(establisherLogPrefix, fmt.Sprintf("Connecting to: %#v", contact))
	contactAddress, err := establisher.contactAddressFactory(contact)
	if err != nil {
		return nil, fmt.Errorf("Failed to connect to: %#v. %s", contact, err)
	}

	contactSender := nats.NewSender(contactAddress.GetConnection(), contactAddress.GetTopic())
	response, err := contactSender.Request(&dialogCreateProducer{
		&dialogCreateRequest{
			IdentityId: establisher.myIdentity.Address,
		},
	})
	if err != nil || response.(*dialogCreateResponse).Reason != 200 {
		return nil, fmt.Errorf("Dialog creation rejected: %s", response)
	}
<<<<<<< HEAD

	dialog := establisher.newDialogToContact(contactAddress)
=======
	dialogAddress := nats_discovery.NewAddressNested(contactAddress, establisher.myIdentity.Address)
	dialog := &dialog{nats.NewSender(dialogAddress), nats.NewReceiver(dialogAddress)}

>>>>>>> 99c53196
	log.Info(establisherLogPrefix, fmt.Sprintf("Dialog established with: %#v", contact))

	return dialog, err
}

func (establisher *dialogEstablisher) newDialogToContact(contactAddress *nats_discovery.NatsAddress) *dialog {
	subTopic := contactAddress.GetTopic() + "." + string(establisher.myIdentity)

	return &dialog{
		Sender:   nats.NewSender(contactAddress.GetConnection(), subTopic),
		Receiver: nats.NewReceiver(contactAddress.GetConnection(), subTopic),
	}
}<|MERGE_RESOLUTION|>--- conflicted
+++ resolved
@@ -7,7 +7,7 @@
 	"github.com/mysterium/node/communication/nats"
 	"github.com/mysterium/node/communication/nats_discovery"
 	dto_discovery "github.com/mysterium/node/service_discovery/dto"
-    "github.com/mysterium/node/identity"
+	"github.com/mysterium/node/identity"
 )
 
 func NewDialogEstablisher(identity identity.Identity) *dialogEstablisher {
@@ -20,12 +20,8 @@
 const establisherLogPrefix = "[NATS.DialogEstablisher] "
 
 type dialogEstablisher struct {
-<<<<<<< HEAD
-	myIdentity            dto_discovery.Identity
+	myIdentity            identity.Identity
 	contactAddressFactory func(contact dto_discovery.Contact) (*nats_discovery.NatsAddress, error)
-=======
-	myIdentity identity.Identity
->>>>>>> 99c53196
 }
 
 func (establisher *dialogEstablisher) CreateDialog(contact dto_discovery.Contact) (communication.Dialog, error) {
@@ -44,21 +40,15 @@
 	if err != nil || response.(*dialogCreateResponse).Reason != 200 {
 		return nil, fmt.Errorf("Dialog creation rejected: %s", response)
 	}
-<<<<<<< HEAD
 
 	dialog := establisher.newDialogToContact(contactAddress)
-=======
-	dialogAddress := nats_discovery.NewAddressNested(contactAddress, establisher.myIdentity.Address)
-	dialog := &dialog{nats.NewSender(dialogAddress), nats.NewReceiver(dialogAddress)}
-
->>>>>>> 99c53196
 	log.Info(establisherLogPrefix, fmt.Sprintf("Dialog established with: %#v", contact))
 
 	return dialog, err
 }
 
 func (establisher *dialogEstablisher) newDialogToContact(contactAddress *nats_discovery.NatsAddress) *dialog {
-	subTopic := contactAddress.GetTopic() + "." + string(establisher.myIdentity)
+	subTopic := contactAddress.GetTopic() + "." + establisher.myIdentity.Address
 
 	return &dialog{
 		Sender:   nats.NewSender(contactAddress.GetConnection(), subTopic),
