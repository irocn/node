--- conflicted
+++ resolved
@@ -50,11 +50,7 @@
 }
 
 // DialogWaiterFactory initiates communication channel which waits for incoming dialogs
-<<<<<<< HEAD
-type DialogWaiterFactory func(providerID identity.Identity, serviceType string) communication.DialogWaiter
-=======
-type DialogWaiterFactory func(providerID identity.Identity) (communication.DialogWaiter, error)
->>>>>>> 29bf251d
+type DialogWaiterFactory func(providerID identity.Identity, serviceType string) (communication.DialogWaiter, error)
 
 // DialogHandlerFactory initiates instance which is able to handle incoming dialogs
 type DialogHandlerFactory func(dto_discovery.ServiceProposal, session.ConfigProvider) communication.DialogHandler
@@ -80,11 +76,7 @@
 type Manager struct {
 	identityHandler identity_selector.Handler
 
-<<<<<<< HEAD
 	dialogWaiterFactory  DialogWaiterFactory
-=======
-	dialogWaiterFactory  func(identity identity.Identity) (communication.DialogWaiter, error)
->>>>>>> 29bf251d
 	dialogWaiter         communication.DialogWaiter
 	dialogHandlerFactory DialogHandlerFactory
 
@@ -111,14 +103,10 @@
 		return err
 	}
 
-<<<<<<< HEAD
-	manager.dialogWaiter = manager.dialogWaiterFactory(providerID, manager.service.GetType())
-=======
-	manager.dialogWaiter, err = manager.dialogWaiterFactory(providerID)
+	manager.dialogWaiter, err = manager.dialogWaiterFactory(providerID, manager.service.GetType())
 	if err != nil {
 		return err
 	}
->>>>>>> 29bf251d
 	providerContact, err := manager.dialogWaiter.Start()
 	if err != nil {
 		return err
