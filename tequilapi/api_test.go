package tequilapi

import (
	"github.com/mysterium/node/identity"
	"github.com/stretchr/testify/assert"
	"github.com/stretchr/testify/suite"
	"testing"
)

type tequilapiTestSuite struct {
	suite.Suite
	server ApiServer
	client TestClient
}

func (testSuite *tequilapiTestSuite) SetupSuite() {
	var err error
<<<<<<< HEAD
	testSuite.server, err = StartNewServer("localhost", 0, NewApiEndpoints())
=======
	idmFake := identity.NewIdentityManagerFake()
	testSuite.server, err = StartNewServer("localhost", 0, NewApiEndpoints(idmFake))
>>>>>>> 722a45a8
	if err != nil {
		testSuite.T().FailNow()
	}
	testSuite.client = NewTestClient(testSuite.T(), testSuite.server.Port())
}

func (testSuite *tequilapiTestSuite) TestHealthCheckReturnsExpectedResponse() {
	resp := testSuite.client.Get("/healthcheck")

	expectJsonStatus200(testSuite.T(), resp, 200)

	var jsonMap map[string]interface{}
	parseResponseAsJson(testSuite.T(), resp, &jsonMap)
	assert.NotEmpty(testSuite.T(), jsonMap["uptime"])
}

func (testSuite *tequilapiTestSuite) TearDownSuite() {
	testSuite.server.Stop()
	testSuite.server.Wait()
}

func TestTequilaApiTestSuite(t *testing.T) {
	suite.Run(t, new(tequilapiTestSuite))
}<|MERGE_RESOLUTION|>--- conflicted
+++ resolved
@@ -15,12 +15,8 @@
 
 func (testSuite *tequilapiTestSuite) SetupSuite() {
 	var err error
-<<<<<<< HEAD
-	testSuite.server, err = StartNewServer("localhost", 0, NewApiEndpoints())
-=======
 	idmFake := identity.NewIdentityManagerFake()
 	testSuite.server, err = StartNewServer("localhost", 0, NewApiEndpoints(idmFake))
->>>>>>> 722a45a8
 	if err != nil {
 		testSuite.T().FailNow()
 	}
